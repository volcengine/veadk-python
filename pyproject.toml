--- conflicted
+++ resolved
@@ -1,6 +1,6 @@
 [project]
 name = "veadk-python"
-version = "0.2.29"
+version = "0.2.27"
 description = "Volcengine agent development kit, integrations with Volcengine cloud services."
 readme = "README.md"
 requires-python = ">=3.10"
@@ -15,14 +15,9 @@
     "pydantic-settings>=2.10.1", # Config management
     "a2a-sdk>=0.3.0", # For Google Agent2Agent protocol
     "deprecated>=1.2.18",
-<<<<<<< HEAD
-    "google-adk>=1.15.0", # For basic agent architecture
-    "litellm>=1.79.3", # For model inference
-=======
     "google-adk>=1.10.0", # For basic agent architecture
     "google-adk<=1.19.0", # For basic agent architecture
-    "litellm>=1.74.3", # For model inference
->>>>>>> f85d6a5b
+    "litellm>=1.79.3", # For model inference
     "loguru>=0.7.3", # For better logging
     "opentelemetry-exporter-otlp>=1.35.0",
     "opentelemetry-instrumentation-logging>=0.56b0",
