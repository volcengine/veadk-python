[project]
name = "veadk-python"
version = "0.2.30"
description = "Volcengine agent development kit, integrations with Volcengine cloud services."
readme = "README.md"
requires-python = ">=3.10"
license = { file = "LICENSE" }
authors = [
    {name = "Yaozheng Fang", email = "fangyozheng@gmail.com"},
    {name = "Guodong Li", email = "cu.eric.lee@gmail.com"},
    {name = "Zhi Han", email = "sliverydayday@gmail.com"},
    {name = "Meng Wang", email = "mengwangwm@gmail.com"}
]
dependencies = [
    "pydantic-settings>=2.10.1", # Config management
    "a2a-sdk>=0.3.0", # For Google Agent2Agent protocol
    "deprecated>=1.2.18",
    "google-adk>=1.10.0", # For basic agent architecture
    "google-adk<=1.19.0", # For basic agent architecture
    "litellm>=1.74.3", # For model inference
    "loguru>=0.7.3", # For better logging
    "opentelemetry-exporter-otlp>=1.35.0",
    "opentelemetry-instrumentation-logging>=0.56b0",
    "wrapt>=1.17.2", # For patching built-in functions
    "openai<1.100", # For fix https://github.com/BerriAI/litellm/issues/13710
    "volcengine-python-sdk>=4.0.33", # For Volcengine API
    "volcengine>=1.0.193", # For Volcengine sign
    "agent-pilot-sdk>=0.1.2", # Prompt optimization by Volcengine AgentPilot/PromptPilot toolkits
    "fastmcp>=2.11.3", # For running MCP
    "trustedmcp>=0.0.4", # For running TrustedMCP
    "cookiecutter>=2.6.0", # For cloud deploy
    "omegaconf>=2.3.0", # For agent builder
    "llama-index>=0.14.0",
    "llama-index-embeddings-openai-like>=0.2.2",
    "llama-index-llms-openai-like>=0.5.1",
    "llama-index-vector-stores-opensearch>=0.6.1",
    "psycopg2-binary>=2.9.10", # For PostgreSQL database (short term memory)
    "asyncpg>=0.29.0", # For async PostgreSQL database (short term memory)
    "pymysql>=1.1.1", # For MySQL database (short term memory)
    "aiomysql>=0.3.2", # For async MySQL database (short term memory)
    "opensearch-py==2.8.0",
    "filetype>=1.2.0",
<<<<<<< HEAD
    "vikingdb-python-sdk>=0.1.3",
=======
    "agentkit-sdk-python"
>>>>>>> 7ba804f5
]

[project.scripts]
veadk = "veadk.cli.cli:veadk"

[project.optional-dependencies]
extensions = [
    "redis>=5.0",                 # For Redis database
    "tos>=2.8.4",                   # For TOS storage and Viking DB
    "llama-index-vector-stores-redis>=0.6.1",
]
database = [
    "redis>=5.0",                 # For Redis database
    "pymysql>=1.1.1",               # For MySQL database
    "volcengine>=1.0.193",          # For Viking DB
    "tos>=2.8.4",                   # For TOS storage and Viking DB
    "mem0ai==0.1.118",              # For mem0
]
speech = []
eval = [
    "prometheus-client>=0.22.1",    # For exporting data to Prometheus pushgateway
    "deepeval>=3.2.6",              # For DeepEval-based evaluation
    "google-adk[eval]",             # For Google ADK-based evaluation
]
cli = []
dev = [
    "pre-commit>=4.2.0",            # Format checking
    "pytest>=8.4.1",
    "pytest-asyncio>=1.0.0",
    "pytest-xdist>=3.8.0",
]


[dependency-groups]
dev = [
    "pre-commit>=4.2.0",            # Format checking
    "pytest>=8.4.1",
    "pytest-asyncio>=1.0.0",
    "pytest-xdist>=3.8.0",
]


[tool.setuptools.packages.find]
include = ["veadk*"]
exclude = ["assets*", "ide*", "tests*"]

[tool.setuptools]
include-package-data = true

[tool.setuptools.package-data]
"veadk" = ["**/*"]

[tool.ruff]
exclude = [
    "veadk/integrations/ve_faas/template/*",
    "veadk/integrations/ve_faas/web_template/*"
]<|MERGE_RESOLUTION|>--- conflicted
+++ resolved
@@ -40,11 +40,8 @@
     "aiomysql>=0.3.2", # For async MySQL database (short term memory)
     "opensearch-py==2.8.0",
     "filetype>=1.2.0",
-<<<<<<< HEAD
     "vikingdb-python-sdk>=0.1.3",
-=======
     "agentkit-sdk-python"
->>>>>>> 7ba804f5
 ]
 
 [project.scripts]
