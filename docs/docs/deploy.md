# 部署上云

VeADK提供了一个云引擎，配合命令行脚手架，你可以方便地：

- 将你的本地Agent项目上传到云端（[火山引擎函数服务平台](https://www.volcengine.com/product/vefaas)）
- 启动一个新的样例模板项目进行开发

你可以指定部署到云端的项目以三种模式进行对外服务：

- VeADK Studio
- VeADK Web（兼容Google ADK Web）
- A2A Server

前两种将会为你提供一个Web界面，方便你在浏览器中进行测试与可观测实践。

## 脚手架

你可以运行`init`命令来初始化一个新的Agent项目：

```bash
veadk init
```

它会提示你输入如下几个参数：

- 本地项目名称（即项目的本地目录名称）
- VeFaaS应用名称
- 火山引擎网关实例名称
- 火山引擎网关服务名称
- 火山引擎网关Upstream名称
- 部署模式
  1. A2A Server
  2. VeADK Studio
  3. VeADK Web / Google ADK Web

生成后的项目结构如下：

```bash
└── veadk-cloud-proj
    ├── __init__.py
    ├── config.yaml.example # 需要修改为config.yaml并设置
    ├── deploy.py # 部署脚本文件
    ├── README.md
    └── src
        ├── __init__.py
        ├── agent.py # 在其中定义你的Agent和短期记忆
        ├── app.py # FastAPI应用，用于处理HTTP请求
        ├── requirements.txt    # 依赖
        ├── run.sh # VeFaaS服务启动脚本
        └── studio_app.py # 用于VeADK Studio/Web的应用
```

别担心，你所创建的`config.yaml`不会被上传到云端，其中的属性值将会以环境变量的形式上传至VeFaaS平台。

只有`src/`路径下的文件才会被上传到云端。

## Cloud Agent Engine

如果你已经有一个较为成熟的Agent项目，你可以通过VeADK中提供的云引擎来部署你的项目。VeFaaS平台所需的部署文件我们将会为你自动生成到你的项目路径中。

```python
from veadk.cloud.cloud_agent_engine import CloudAgentEngine

engine = CloudAgentEngine()

# Create application thru local folder and unique application name
cloud_app = engine.deploy(...)
```

类`CloudAgentEngine`初始化需要传入你的火山引擎AK/SK；如果你没有传入，那么VeADK将自动从你的环境变量中获取。

进行`deploy`函数调用时，关键参数如下：

| 参数名称 | 类型 | 说明 |
| --- | --- | --- |
| path | str | 本地Agent项目路径 |
| application_name | str | 云应用名称 |
| gateway_name | str | 火山引擎网关实例名称 |
| gateway_service_name | str | 火山引擎网关服务名称 |
| gateway_upstream_name | str | 火山引擎网关Upstream名称 |
| use_studio | bool | 是否在云端使用VeADK Studio |
| use_adk_web | bool | 是否在云端使用VeADK Web / Google Web |

注意：`use_studio`与`use_adk_web`不可同时为`True`。

## Cloud App

当你使用`CloudAgentEngine`部署完成后，将返回一个`CloudApp`实例，代表云应用，主要功能包括：

- 发起一个远程会话创建请求
- 发起一个Agent执行任务/对话任务

```python
from veadk.cloud.cloud_app import CloudApp

# 创建远程会话
cloud_app.create_session(user_id=..., session_id=...)

# 发起任务
cloud_app.invoke(user_id=..., session_id=..., message=...)
```

- 通过端点发起一个远程会话创建请求

```python
from veadk.cloud.cloud_app import CloudApp

# 创建远程A2A会话
APP_NAME = “veadk-agent”
SESSION_ID = "cloud_app_test_session"
USER_ID = "cloud_app_test_user"
ENDPOINT = "<URL of application deployed by>"

app = CloudApp(name="veadk-agent", endpoint=ENDPOINT)

# 发起任务
cloud_app.invoke(user_id=USER_ID, session_id=SESSION_ID, message=...)
```

## 更新云应用

### 通过 CloudAgentEngine 更新

当您需要更新已部署的Agent代码时，可以使用`update_function_code`方法：

```python
from veadk.cloud.cloud_agent_engine import CloudAgentEngine

engine = CloudAgentEngine()

# 更新现有应用的代码，保持相同的访问端点
updated_cloud_app = engine.update_function_code(
    application_name="my-agent-app",  # 现有应用名称
    path="/my-agent-project"        # 本地项目路径
)

# 可以使用updated_cloud_app.vefaas_endpoint访问您的项目
```

**注意事项：**
<<<<<<< HEAD
- 更新操作会保持相同的访问端点URL
- 确保项目路径包含`agent.py`文件


=======

- 更新操作会保持相同的访问端点URL
- 确保项目路径包含`agent.py`文件

>>>>>>> 490b22d7
## 删除云应用

### 通过 CloudAgentEngine 删除

```python
from veadk.cloud.cloud_agent_engine import CloudAgentEngine

engine = CloudAgentEngine()

# 删除指定的云应用
engine.remove(app_name="my-agent-app")
```

执行时会提示确认：
<<<<<<< HEAD
```
=======

```bash
>>>>>>> 490b22d7
Confirm delete cloud app my-agent-app? (y/N): y
```

输入`y`确认删除，输入其他任何字符或直接回车则取消删除。<|MERGE_RESOLUTION|>--- conflicted
+++ resolved
@@ -138,17 +138,10 @@
 ```
 
 **注意事项：**
-<<<<<<< HEAD
-- 更新操作会保持相同的访问端点URL
-- 确保项目路径包含`agent.py`文件
-
-
-=======
 
 - 更新操作会保持相同的访问端点URL
 - 确保项目路径包含`agent.py`文件
 
->>>>>>> 490b22d7
 ## 删除云应用
 
 ### 通过 CloudAgentEngine 删除
@@ -163,12 +156,8 @@
 ```
 
 执行时会提示确认：
-<<<<<<< HEAD
-```
-=======
 
 ```bash
->>>>>>> 490b22d7
 Confirm delete cloud app my-agent-app? (y/N): y
 ```
 
