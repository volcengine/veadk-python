# Copyright (c) 2025 Beijing Volcano Engine Technology Co., Ltd. and/or its affiliates.
#
# Licensed under the Apache License, Version 2.0 (the "License");
# you may not use this file except in compliance with the License.
# You may obtain a copy of the License at
#
#     http://www.apache.org/licenses/LICENSE-2.0
#
# Unless required by applicable law or agreed to in writing, software
# distributed under the License is distributed on an "AS IS" BASIS,
# WITHOUT WARRANTIES OR CONDITIONS OF ANY KIND, either express or implied.
# See the License for the specific language governing permissions and
# limitations under the License.

import json
import os
import re
import time
import uuid
from typing import Any

from pydantic import Field
from typing_extensions import override

import veadk.config  # noqa E401
from veadk.auth.veauth.utils import get_credential_from_vefaas_iam
from veadk.integrations.ve_viking_db_memory.ve_viking_db_memory import (
    VikingDBMemoryClient,
)
from veadk.memory.long_term_memory_backends.base_backend import (
    BaseLongTermMemoryBackend,
)
from veadk.utils.logger import get_logger

logger = get_logger(__name__)


class VikingDBLTMBackend(BaseLongTermMemoryBackend):
    volcengine_access_key: str | None = Field(
        default_factory=lambda: os.getenv("VOLCENGINE_ACCESS_KEY")
    )

    volcengine_secret_key: str | None = Field(
        default_factory=lambda: os.getenv("VOLCENGINE_SECRET_KEY")
    )

    session_token: str = ""

    region: str = "cn-beijing"
    """VikingDB memory region"""

    def model_post_init(self, __context: Any) -> None:
        # check whether collection exist, if not, create it
        if not self._collection_exist():
            self._create_collection()

    def precheck_index_naming(self):
        if not (
            isinstance(self.index, str)
            and 1 <= len(self.index) <= 128
            and re.fullmatch(r"^[a-zA-Z][a-zA-Z0-9_]*$", self.index)
        ):
            raise ValueError(
                "The index name does not conform to the rules: it must start with an English letter, contain only letters, numbers, and underscores, and have a length of 1-128."
            )

    def _collection_exist(self) -> bool:
        try:
            client = self._get_client()
            client.get_collection(collection_name=self.index)
            return True
        except Exception:
            return False

    def _create_collection(self) -> None:
        client = self._get_client()
        response = client.create_collection(
            collection_name=self.index,
            description="Created by Volcengine Agent Development Kit VeADK",
            builtin_event_types=["sys_event_v1"],
        )
        return response

    def _get_client(self) -> VikingDBMemoryClient:
        if not (self.volcengine_access_key and self.volcengine_secret_key):
            cred = get_credential_from_vefaas_iam()
            self.volcengine_access_key = cred.access_key_id
            self.volcengine_secret_key = cred.secret_access_key
            self.session_token = cred.session_token

        return VikingDBMemoryClient(
            ak=self.volcengine_access_key,
            sk=self.volcengine_secret_key,
            sts_token=self.session_token,
            region=self.region,
        )

    @override
    def save_memory(self, user_id: str, event_strings: list[str], **kwargs) -> bool:
        session_id = str(uuid.uuid1())
        messages = []
        for raw_events in event_strings:
            event = json.loads(raw_events)
            content = event["parts"][0]["text"]
            role = (
                "user" if event["role"] == "user" else "assistant"
            )  # field 'role': viking memory only allow 'assistant','system','user',
            messages.append({"role": role, "content": content})
        metadata = {
            "default_user_id": user_id,
            "default_assistant_id": "assistant",
            "time": int(time.time() * 1000),
        }

<<<<<<< HEAD
        client = self._get_client()
        response = client.add_messages(
=======
        logger.debug(
            f"Request for add {len(messages)} memory to VikingDB: collection_name={self.index}, metadata={metadata}, session_id={session_id}"
        )

        response = self._client.add_messages(
>>>>>>> 57c90dc1
            collection_name=self.index,
            messages=messages,
            metadata=metadata,
            session_id=session_id,
        )

        logger.debug(f"Response from add memory to VikingDB: {response}")

        if not response.get("code") == 0:
            raise ValueError(f"Save VikingDB memory error: {response}")

        return True

    @override
    def search_memory(
        self, user_id: str, query: str, top_k: int, **kwargs
    ) -> list[str]:
        filter = {
            "user_id": user_id,
            "memory_type": ["sys_event_v1"],
        }

<<<<<<< HEAD
        client = self._get_client()
        response = client.search_memory(
=======
        logger.debug(
            f"Request for search memory in VikingDB: filter={filter}, collection_name={self.index}, query={query}, limit={top_k}"
        )

        response = self._client.search_memory(
>>>>>>> 57c90dc1
            collection_name=self.index, query=query, filter=filter, limit=top_k
        )

        logger.debug(f"Response from search memory in VikingDB: {response}")

        if not response.get("code") == 0:
            raise ValueError(f"Search VikingDB memory error: {response}")

        result = response.get("data", {}).get("result_list", [])
        if result:
            return [
                json.dumps(
                    {
                        "role": "user",
                        "parts": [{"text": r.get("memory_info").get("summary")}],
                    },
                    ensure_ascii=False,
                )
                for r in result
            ]
        return []<|MERGE_RESOLUTION|>--- conflicted
+++ resolved
@@ -112,16 +112,12 @@
             "time": int(time.time() * 1000),
         }
 
-<<<<<<< HEAD
-        client = self._get_client()
-        response = client.add_messages(
-=======
         logger.debug(
             f"Request for add {len(messages)} memory to VikingDB: collection_name={self.index}, metadata={metadata}, session_id={session_id}"
         )
-
-        response = self._client.add_messages(
->>>>>>> 57c90dc1
+        
+        client = self._get_client()
+        response = client.add_messages(
             collection_name=self.index,
             messages=messages,
             metadata=metadata,
@@ -144,16 +140,12 @@
             "memory_type": ["sys_event_v1"],
         }
 
-<<<<<<< HEAD
-        client = self._get_client()
-        response = client.search_memory(
-=======
         logger.debug(
             f"Request for search memory in VikingDB: filter={filter}, collection_name={self.index}, query={query}, limit={top_k}"
         )
-
-        response = self._client.search_memory(
->>>>>>> 57c90dc1
+        
+        client = self._get_client()
+        response = client.search_memory(
             collection_name=self.index, query=query, filter=filter, limit=top_k
         )
 
