--- conflicted
+++ resolved
@@ -196,11 +196,8 @@
 
 **/.nuxt
 **/.data
-<<<<<<< HEAD
 **./outputdebug_*.py
-=======
 **./output
 
 *.mp3
-*.pcm
->>>>>>> e96cf0b2
+*.pcm